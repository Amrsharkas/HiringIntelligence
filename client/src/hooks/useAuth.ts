--- conflicted
+++ resolved
@@ -16,12 +16,8 @@
   isEmailVerified: boolean;
   loginMutation: UseMutationResult<User, Error, LoginData>;
   logoutMutation: UseMutationResult<void, Error, void>;
-<<<<<<< HEAD
-  registerMutation: UseMutationResult<User, Error, RegisterData>;
-=======
   registerMutation: UseMutationResult<{ message: string; user: User }, Error, RegisterData>;
   resendVerificationMutation: UseMutationResult<{ message: string }, Error, { email: string }>;
->>>>>>> 9a3f5190
   signInWithGoogle: () => void;
 };
 
@@ -178,10 +174,7 @@
     loginMutation,
     logoutMutation,
     registerMutation,
-<<<<<<< HEAD
-=======
     resendVerificationMutation,
->>>>>>> 9a3f5190
     signInWithGoogle,
   };
 
